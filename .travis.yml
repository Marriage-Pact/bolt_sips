--- conflicted
+++ resolved
@@ -83,8 +83,4 @@
   - docker logs -f neo4j | sed /Bolt\ enabled/q
 
 script:
-<<<<<<< HEAD
-  - mix test --exclude enterprise_only --exclude bolt_v1:$BOLT_V1_EXCLUDED --exclude bolt_v2:$BOLT_V2_EXCLUDED --exclude bolt_v3:$BOLT_V3_EXCLUDED
-=======
-  - mix test --exclude routing --exclude bolt_v1:$BOLT_V1_EXCLUDED --exclude bolt_v2:$BOLT_V2_EXCLUDED --exclude bolt_v3:$BOLT_V3_EXCLUDED
->>>>>>> a256acff
+  - mix test --exclude routing --exclude bolt_v1:$BOLT_V1_EXCLUDED --exclude bolt_v2:$BOLT_V2_EXCLUDED --exclude bolt_v3:$BOLT_V3_EXCLUDED