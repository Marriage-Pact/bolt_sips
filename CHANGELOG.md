--- conflicted
+++ resolved
@@ -1,7 +1,5 @@
 # Changelog
 
-<<<<<<< HEAD
-=======
 ## === 2.0.0-rc ===
 
 ## What's New?
@@ -47,7 +45,6 @@
 
 ## === 1.5 ===
 
->>>>>>> a256acff
 ## 1.5.1
 
 - add a test alias for running the tests compatible with the most recent Neo4j server while
