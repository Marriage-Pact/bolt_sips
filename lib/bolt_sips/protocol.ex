defmodule Bolt.Sips.Protocol do
  @moduledoc false
  # Implements callbacks required by DBConnection.
  # Each callback receives an open connection as a state.

  defmodule ConnData do
    @moduledoc false
    # Defines the state used by DbConnection implementation
    defstruct [:sock, :bolt_version, :configuration]

    @type t :: %__MODULE__{
            sock: port(),
            bolt_version: integer(),
            configuration: Keyword.t()
          }
  end

  use DBConnection
  use Retry

  require Logger

  alias Bolt.Sips.QueryStatement
  alias Bolt.Sips.Internals.Error, as: BoltError
  alias Bolt.Sips.Internals.BoltProtocol

  @doc "Callback for DBConnection.connect/1"

  def connect(opts \\ [])
  def connect([]), do: connect(Bolt.Sips.Utils.default_config())

  def connect(opts) do
    conf = opts |> Bolt.Sips.Utils.default_config()
    host = _to_hostname(conf[:hostname])
    port = conf[:port]
    auth = extract_auth(conf[:basic_auth])
    timeout = conf[:timeout]
    socket = conf[:socket]
    socket_opts = [packet: :raw, mode: :binary, active: false]

<<<<<<< HEAD
    with {:ok, sock} <- socket().connect(host, port, socket_opts, timeout),
         {:ok, bolt_version} <- BoltProtocol.handshake(socket(), sock),
         {:ok, _info} <- do_init(socket(), sock, bolt_version, auth),
         :ok <- socket().setopts(sock, active: :once) do
      {:ok, %ConnData{sock: sock, bolt_version: bolt_version}}
=======
    with {:ok, sock} <- socket.connect(host, port, socket_opts, timeout),
         {:ok, bolt_version} <- BoltProtocol.handshake(socket, sock),
         {:ok, server_version} <- do_init(socket, sock, bolt_version, auth),
         :ok <- socket.setopts(sock, active: :once) do
      {:ok,
       %ConnData{
         sock: sock,
         bolt_version: bolt_version,
         configuration: Keyword.merge(conf, server_version: server_version)
       }}
>>>>>>> a256acff
    else
      {:error, %BoltError{}} = error ->
        error

      {:error, reason} ->
        {:error, BoltError.exception(reason, nil, :connect)}
    end
  end

  defp do_init(transport, port, 3, auth) do
    BoltProtocol.hello(transport, port, 3, auth)
  end

  defp do_init(transport, port, bolt_version, auth) do
    BoltProtocol.init(transport, port, bolt_version, auth)
  end

  @doc "Callback for DBConnection.checkout/1"
  def checkout(%ConnData{sock: sock, configuration: conf} = conn_data) do
    case conf[:socket].setopts(sock, active: false) do
      :ok -> {:ok, conn_data}
      other -> other
    end
  end

  @doc "Callback for DBConnection.checkin/1"
  def checkin(%ConnData{sock: sock, configuration: conf} = conn_data) do
    case conf[:socket].setopts(sock, active: :once) do
      :ok -> {:ok, conn_data}
      other -> other
    end
  end

<<<<<<< HEAD
  def disconnect(_err, %ConnData{sock: sock, bolt_version: 3} = conn_data) do
    :ok = BoltProtocol.goodbye(socket(), sock, conn_data.bolt_version)
    socket().close(sock)
=======
  def disconnect(_err, %ConnData{sock: sock, bolt_version: 3, configuration: conf} = conn_data) do
    socket = conf[:socket]
    :ok = BoltProtocol.goodbye(socket, sock, conn_data.bolt_version)
    socket.close(sock)
>>>>>>> a256acff

    :ok
  end

  @doc "Callback for DBConnection.disconnect/1"
  def disconnect(_err, %ConnData{sock: sock, configuration: conf}) do
    conf[:socket].close(sock)

    :ok
  end

  @doc "Callback for DBConnection.handle_begin/1"
<<<<<<< HEAD
  def handle_begin(_, %ConnData{sock: sock, bolt_version: 3} = conn_data) do
    {:ok, _} = BoltProtocol.begin(socket(), sock, conn_data.bolt_version)
    {:ok, :began, conn_data}
  end

  def handle_begin(_opts, conn_data) do
    q = %QueryStatement{statement: "BEGIN"}
=======
  def handle_begin(_, %ConnData{sock: sock, bolt_version: 3, configuration: conf} = conn_data) do
    {:ok, _} = BoltProtocol.begin(conf[:socket], sock, conn_data.bolt_version)
    {:ok, :began, conn_data}
  end
>>>>>>> a256acff

  def handle_begin(_opts, conn_data) do
    %QueryStatement{statement: "BEGIN"}
    |> handle_execute(%{}, [], conn_data)

    {:ok, :began, conn_data}
  end

  @doc "Callback for DBConnection.handle_rollback/1"
<<<<<<< HEAD
  def handle_rollback(_opts, %ConnData{sock: sock, bolt_version: 3} = conn_data) do
    :ok = BoltProtocol.rollback(socket(), sock, conn_data.bolt_version)
=======
  def handle_rollback(_, %ConnData{sock: sock, bolt_version: 3, configuration: conf} = conn_data) do
    :ok = BoltProtocol.rollback(conf[:socket], sock, conn_data.bolt_version)
>>>>>>> a256acff
    {:ok, :rolledback, conn_data}
  end

  def handle_rollback(_opts, conn_data) do
    %QueryStatement{statement: "ROLLBACK"}
    |> handle_execute(%{}, [], conn_data)

    {:ok, :rolledback, conn_data}
  end

  @doc "Callback for DBConnection.handle_commit/1"
<<<<<<< HEAD
  def handle_commit(_opts, %ConnData{sock: sock, bolt_version: 3} = conn_data) do
    {:ok, _} = BoltProtocol.commit(socket(), sock, conn_data.bolt_version)
=======
  def handle_commit(_, %ConnData{sock: sock, bolt_version: 3, configuration: conf} = conn_data) do
    {:ok, _} = BoltProtocol.commit(conf[:socket], sock, conn_data.bolt_version)
>>>>>>> a256acff
    {:ok, :committed, conn_data}
  end

  def handle_commit(_opts, conn_data) do
    %QueryStatement{statement: "COMMIT"}
    |> handle_execute(%{}, [], conn_data)

    {:ok, :committed, conn_data}
  end

  @doc "Callback for DBConnection.handle_execute/1"
  def handle_execute(query, params, opts, %ConnData{configuration: conf} = conn_data) do
    # only try to reconnect if the error is about the broken connection
    with {:disconnect, _, _} <- execute(query, params, opts, conn_data) do
      [
        delay: delay,
        factor: factor,
        tries: tries
      ] = conf[:retry_linear_backoff]

      delay_stream =
        delay
        |> lin_backoff(factor)
        |> cap(conf[:timeout])
        |> Stream.take(tries)

      retry with: delay_stream do
        with {:ok, conn_data} <- connect([]),
             {:ok, conn_data} <- checkout(conn_data) do
          execute(query, params, opts, conn_data)
        end
      end
    end
  end

  def handle_info(msg, state) do
    Logger.error(fn ->
      [inspect(__MODULE__), ?\s, inspect(self()), " received unexpected message: " | inspect(msg)]
    end)

    {:ok, state}
  end

  ### Calming the warnings
  # Callbacks for ...
  def ping(state), do: {:ok, state}
  def handle_prepare(query, _opts, state), do: {:ok, query, state}
  def handle_close(query, _opts, state), do: {:ok, query, state}
  def handle_deallocate(query, _cursor, _opts, state), do: {:ok, query, state}
  def handle_declare(query, _params, _opts, state), do: {:ok, query, state, nil}
  def handle_fetch(query, _cursor, _opts, state), do: {:cont, query, state}
  def handle_status(_opts, state), do: {:idle, state}

  defp extract_auth(nil), do: {}

  defp extract_auth(basic_auth), do: {basic_auth[:username], basic_auth[:password]}

  defp execute(q, params, _, conn_data) do
    %QueryStatement{statement: statement} = q
    %ConnData{sock: sock, bolt_version: bolt_version, configuration: conf} = conn_data
    socket = conf |> Keyword.get(:socket)

    case BoltProtocol.run_statement(socket, sock, bolt_version, statement, params) do
      [{:success, _} | _] = data ->
        {:ok, q, data, conn_data}

      %BoltError{type: :cypher_error} = error ->
<<<<<<< HEAD
        with :ok <- BoltProtocol.reset(socket(), sock, bolt_version) do
          {:error, error, conn_data}
        else
          error ->
            # we cannot handle this failure, so disconnect
            {:disconnect, error, conn_data}
        end
=======
        BoltProtocol.reset(socket, sock, bolt_version)
        {:error, error, conn_data}
>>>>>>> a256acff

      %BoltError{type: :connection_error} = error ->
        {:disconnect, error, conn_data}

      %BoltError{} = error ->
        {:error, error, conn_data}
    end
  rescue
    e ->
      msg =
        case e do
          %Bolt.Sips.Internals.PackStreamError{} ->
            "unable to encode value: #{inspect(e.data)}"

          %BoltError{} ->
            "#{e.message}, type: #{e.type}"

          _ ->
            e.message
        end

      {:error, %{code: :failure, message: msg}, conn_data}
  end

  defp _to_hostname(hostname) when is_binary(hostname), do: String.to_charlist(hostname)
  defp _to_hostname(hostname) when is_list(hostname), do: hostname
  defp _to_hostname(hostname), do: hostname
end<|MERGE_RESOLUTION|>--- conflicted
+++ resolved
@@ -38,13 +38,6 @@
     socket = conf[:socket]
     socket_opts = [packet: :raw, mode: :binary, active: false]
 
-<<<<<<< HEAD
-    with {:ok, sock} <- socket().connect(host, port, socket_opts, timeout),
-         {:ok, bolt_version} <- BoltProtocol.handshake(socket(), sock),
-         {:ok, _info} <- do_init(socket(), sock, bolt_version, auth),
-         :ok <- socket().setopts(sock, active: :once) do
-      {:ok, %ConnData{sock: sock, bolt_version: bolt_version}}
-=======
     with {:ok, sock} <- socket.connect(host, port, socket_opts, timeout),
          {:ok, bolt_version} <- BoltProtocol.handshake(socket, sock),
          {:ok, server_version} <- do_init(socket, sock, bolt_version, auth),
@@ -55,7 +48,6 @@
          bolt_version: bolt_version,
          configuration: Keyword.merge(conf, server_version: server_version)
        }}
->>>>>>> a256acff
     else
       {:error, %BoltError{}} = error ->
         error
@@ -89,16 +81,10 @@
     end
   end
 
-<<<<<<< HEAD
-  def disconnect(_err, %ConnData{sock: sock, bolt_version: 3} = conn_data) do
-    :ok = BoltProtocol.goodbye(socket(), sock, conn_data.bolt_version)
-    socket().close(sock)
-=======
   def disconnect(_err, %ConnData{sock: sock, bolt_version: 3, configuration: conf} = conn_data) do
     socket = conf[:socket]
     :ok = BoltProtocol.goodbye(socket, sock, conn_data.bolt_version)
     socket.close(sock)
->>>>>>> a256acff
 
     :ok
   end
@@ -111,20 +97,10 @@
   end
 
   @doc "Callback for DBConnection.handle_begin/1"
-<<<<<<< HEAD
-  def handle_begin(_, %ConnData{sock: sock, bolt_version: 3} = conn_data) do
-    {:ok, _} = BoltProtocol.begin(socket(), sock, conn_data.bolt_version)
-    {:ok, :began, conn_data}
-  end
-
-  def handle_begin(_opts, conn_data) do
-    q = %QueryStatement{statement: "BEGIN"}
-=======
   def handle_begin(_, %ConnData{sock: sock, bolt_version: 3, configuration: conf} = conn_data) do
     {:ok, _} = BoltProtocol.begin(conf[:socket], sock, conn_data.bolt_version)
     {:ok, :began, conn_data}
   end
->>>>>>> a256acff
 
   def handle_begin(_opts, conn_data) do
     %QueryStatement{statement: "BEGIN"}
@@ -134,13 +110,8 @@
   end
 
   @doc "Callback for DBConnection.handle_rollback/1"
-<<<<<<< HEAD
-  def handle_rollback(_opts, %ConnData{sock: sock, bolt_version: 3} = conn_data) do
-    :ok = BoltProtocol.rollback(socket(), sock, conn_data.bolt_version)
-=======
   def handle_rollback(_, %ConnData{sock: sock, bolt_version: 3, configuration: conf} = conn_data) do
     :ok = BoltProtocol.rollback(conf[:socket], sock, conn_data.bolt_version)
->>>>>>> a256acff
     {:ok, :rolledback, conn_data}
   end
 
@@ -152,13 +123,8 @@
   end
 
   @doc "Callback for DBConnection.handle_commit/1"
-<<<<<<< HEAD
-  def handle_commit(_opts, %ConnData{sock: sock, bolt_version: 3} = conn_data) do
-    {:ok, _} = BoltProtocol.commit(socket(), sock, conn_data.bolt_version)
-=======
   def handle_commit(_, %ConnData{sock: sock, bolt_version: 3, configuration: conf} = conn_data) do
     {:ok, _} = BoltProtocol.commit(conf[:socket], sock, conn_data.bolt_version)
->>>>>>> a256acff
     {:ok, :committed, conn_data}
   end
 
@@ -226,18 +192,8 @@
         {:ok, q, data, conn_data}
 
       %BoltError{type: :cypher_error} = error ->
-<<<<<<< HEAD
-        with :ok <- BoltProtocol.reset(socket(), sock, bolt_version) do
-          {:error, error, conn_data}
-        else
-          error ->
-            # we cannot handle this failure, so disconnect
-            {:disconnect, error, conn_data}
-        end
-=======
         BoltProtocol.reset(socket, sock, bolt_version)
         {:error, error, conn_data}
->>>>>>> a256acff
 
       %BoltError{type: :connection_error} = error ->
         {:disconnect, error, conn_data}
